--- conflicted
+++ resolved
@@ -59,11 +59,8 @@
     plt.suptitle(key)
     plt.show()
 
-<<<<<<< HEAD
-def run_test(obj, comp, decimal=3, complex_flag=False,compact_print=True,method='fd',step=1e-6):
-=======
-def run_test(obj, comp, tol=1e-5, complex_flag=False):
->>>>>>> 89d61448
+def run_test(obj, comp, tol=1e-5, complex_flag=False,compact_print=True,method='fd',step=1e-6):
+
     prob = Problem()
     prob.model.add_subsystem('comp', comp)
     prob.setup(force_alloc_complex=complex_flag)
