from __future__ import division
import tkFont
import Tkinter as Tk
from time import time

import matplotlib
matplotlib.use('TkAgg')
from matplotlib.backends.backend_tkagg import FigureCanvasTkAgg,\
    NavigationToolbar2TkAgg
import matplotlib.pyplot as plt
from mpl_toolkits.mplot3d import Axes3D
from matplotlib import cm
import numpy
import sqlitedict

#####################
# User-set parameters
#####################

db_name = 'aerostruct.db'
show_wing = True
show_tube = True
initial_iteration = 0

def _get_lengths(self, A, B, axis):
    return numpy.sqrt(numpy.sum((B - A)**2, axis=axis))

class Display(object):
    def __init__(self, db_name, show_wing, show_tube, initial_iteration):
        self.s = time()
        self.root = Tk.Tk()

        self.f = plt.figure(dpi=100, figsize=(12, 6), facecolor='white')
        self.canvas = FigureCanvasTkAgg(self.f, master=self.root)
        self.canvas.get_tk_widget().pack(side=Tk.TOP, fill=Tk.BOTH, expand=1)

        self.options_frame = Tk.Frame(self.root)
        self.options_frame.pack()

        self.canvas._tkcanvas.pack(side=Tk.TOP, fill=Tk.BOTH, expand=1)
        self.ax = plt.subplot2grid((4,8), (0,0), rowspan=4, colspan=4, projection='3d')

        if show_wing and not show_tube:
            self.ax2 = plt.subplot2grid((4,8), (0,4), rowspan=2, colspan=4)
            self.ax3 = plt.subplot2grid((4,8), (2,4), rowspan=2, colspan=4)
        if show_tube and not show_wing:
            self.ax4 = plt.subplot2grid((4,8), (0,4), rowspan=2, colspan=4)
            self.ax5 = plt.subplot2grid((4,8), (2,4), rowspan=2, colspan=4)
        if show_wing and show_tube:
            self.ax2 = plt.subplot2grid((4,8), (0,4), colspan=4)
            self.ax3 = plt.subplot2grid((4,8), (1,4), colspan=4)
            self.ax4 = plt.subplot2grid((4,8), (2,4), colspan=4)
            self.ax5 = plt.subplot2grid((4,8), (3,4), colspan=4)

        self.num_iters = 0
        self.db_name = db_name
        self.show_wing = show_wing
        self.show_tube = show_tube
        self.curr_pos = initial_iteration

    def load_db(self):
        self.db = sqlitedict.SqliteDict(self.db_name, 'openmdao')
        self.cl = []
        self.cd = []
        self.twist = []
        self.mesh = []
        self.r = []
        self.t = []
        sec_forces = []
        normals = []
        cos_dih = []
        self.lift = []
        self.vonmises = []

        for case_name, case_data in self.db.iteritems():
            if "metadata" in case_name or "derivs" in case_name:
                continue # don't plot these cases

            self.mesh.append(case_data['Unknowns']['mesh'])
            try:
                self.r.append(case_data['Unknowns']['r'])
                self.t.append(case_data['Unknowns']['t'])
                self.vonmises.append(case_data['Unknowns']['vonmises'])
            except:
                pass
            try:
<<<<<<< HEAD
=======
                self.cl.append(case_data['Unknowns']['CL'])
                self.cd.append(case_data['Unknowns']['CD'])
>>>>>>> ee3ee5d8
                self.twist.append(case_data['Unknowns']['twist'])
                normals.append(case_data['Unknowns']['normals'])
                cos_dih.append(case_data['Unknowns']['cos_dih'])
                sec_forces.append(case_data['Unknowns']['sec_forces'])
            except:
                pass

        if self.show_wing:
            for i in range(len(sec_forces)):
                L = sec_forces[i][:, 2] / normals[i][:, 2]
                self.lift.append(L.T * cos_dih[i])
        self.num_iters = len(self.mesh) - 1

    def plot_sides(self):
        m_vals = self.mesh[self.curr_pos]
        span = (m_vals[0, :, 1] / (m_vals[0, -1, 1]) - 0.5) * 2
        span_diff = ((m_vals[0, :-1, 1] + m_vals[0, 1:, 1])/2 / (m_vals[0, -1, 1]) - 0.5) * 2

        if self.show_tube:
            thick_vals = self.t[self.curr_pos]
            vm_vals = self.vonmises[self.curr_pos]

            self.ax4.plot(span_diff, thick_vals, lw=2, c='b')
            self.ax4.locator_params(axis='y',nbins=3)
            self.ax4.locator_params(axis='x',nbins=3)
            self.ax4.set_ylabel('thickness', rotation="horizontal", ha="right")

            self.ax5.plot(span_diff, vm_vals, lw=2, c='b')
            self.ax5.locator_params(axis='y',nbins=3)
            self.ax5.locator_params(axis='x',nbins=3)
            self.ax5.set_ylabel('von mises', rotation="horizontal", ha="right")

        if self.show_wing:
            t_vals = self.twist[self.curr_pos]
            l_vals = self.lift[self.curr_pos]

            self.ax2.plot(span, t_vals, lw=2, c='b')
            self.ax2.locator_params(axis='y',nbins=3)
            self.ax2.locator_params(axis='x',nbins=3)
            self.ax2.set_ylabel('twist', rotation="horizontal", ha="right")

            self.ax3.plot(span_diff, l_vals, lw=2, c='b')
            self.ax3.locator_params(axis='y',nbins=3)
            self.ax3.locator_params(axis='x',nbins=3)
            self.ax3.set_ylabel('lift', rotation="horizontal", ha="right")

    def plot_wing(self):
        az = self.ax.azim
        el = self.ax.elev
        dist = self.ax.dist
        mesh0 = self.mesh[self.curr_pos]
        self.ax.set_axis_off()

        x = mesh0[:, :, 0]
        y = mesh0[:, :, 1]
        z = mesh0[:, :, 2]
        if self.show_wing:
            self.ax.plot_wireframe(x, y, z, rstride=1, cstride=1, color='k')

        # TODO: will need to account for 3d geometry here
        if self.show_tube:
            r0 = self.r[self.curr_pos]
            t0 = self.t[self.curr_pos]
            r0 = numpy.hstack((r0, r0[-1]))
            t0 = numpy.hstack((t0, t0[-1]))
            n = mesh0.shape[1]
            num_circ = 12
            fem_origin = 0.35 # TODO: hard-coded, need to take this from the user
            p = numpy.linspace(0, 2*numpy.pi, num_circ)
            R, P = numpy.meshgrid(r0, p)
            X, Z = R*numpy.cos(P), R*numpy.sin(P)
            chords = mesh0[1, :, 0] - mesh0[0, :, 0]
            X[:] += -fem_origin * chords + mesh0[1, :, 0]
            Y = numpy.empty(X.shape)
            Y[:] = numpy.linspace(0, mesh0[0, -1, 1], n)
            colors = numpy.empty(X.shape)
            colors[:, :] = t0
            colors = colors / numpy.max(colors)
            self.ax.plot_surface(X, Y, Z, rstride=1, cstride=1, facecolors=cm.YlOrRd(colors), linewidth=0, antialiased=False)
        max_dim = numpy.max(numpy.max(mesh0))
        self.ax.auto_scale_xyz([-max_dim/4, max_dim/4], [max_dim/4, 3*max_dim/4], [-max_dim/4, max_dim/4])
        self.ax.set_title("Iteration: {}".format(self.curr_pos))

        self.ax.view_init(elev=el, azim=az) #Reproduce view

    def update_graphs(self, e):
        self.curr_pos = int(e)

        self.curr_pos = self.curr_pos % (self.num_iters + 1)

        self.ax.cla()
        self.plot_wing()

        if self.show_wing:
            self.ax2.cla()
            self.ax3.cla()
        if self.show_tube:
            self.ax4.cla()
            self.ax5.cla()

        self.plot_sides()

        self.canvas.show()


    def quit(self):
        """
        Destroy GUI window cleanly if quit button pressed.
        """
        self.root.quit()
        self.root.destroy()

    def draw_GUI(self):
        """
        Create the frames and widgets in the bottom section of the canvas.
        """
        font = tkFont.Font(family="Helvetica", size=10)

        lab_font = Tk.Label(
            self.options_frame,
            text="Iteration number:",
            font=font)
        lab_font.grid(row=0, column=0, sticky=Tk.S)

        self.w = Tk.Scale(self.options_frame, from_=0, to=self.num_iters, orient=Tk.HORIZONTAL,
                     resolution=1, font=font, command=self.update_graphs, length=200)
        self.w.set(0)
        self.w.grid(row=0, column=1, padx=5, sticky=Tk.W)

if __name__ == '__main__':
    disp = Display(db_name, show_wing=show_wing,
        show_tube=show_tube, initial_iteration=initial_iteration)
    disp.load_db()
    disp.draw_GUI()
    plt.tight_layout()
    disp.root.protocol("WM_DELETE_WINDOW", disp.quit)
    Tk.mainloop()<|MERGE_RESOLUTION|>--- conflicted
+++ resolved
@@ -84,11 +84,8 @@
             except:
                 pass
             try:
-<<<<<<< HEAD
-=======
                 self.cl.append(case_data['Unknowns']['CL'])
                 self.cd.append(case_data['Unknowns']['CD'])
->>>>>>> ee3ee5d8
                 self.twist.append(case_data['Unknowns']['twist'])
                 normals.append(case_data['Unknowns']['normals'])
                 cos_dih.append(case_data['Unknowns']['cos_dih'])
